<<<<<<< HEAD
# Environment variables
.env
.env.local
.env.production

# NiceGUI storage files
.nicegui/

# Python virtual environment
venv/
env/
ENV/

# Python cache and build files
*.pyc
*.pyo
*.pyd
.Python
build/
develop-eggs/
dist/
downloads/
eggs/
.eggs/
lib/
lib64/
parts/
sdist/
var/
wheels/
*.egg-info/
.installed.cfg
*.egg

# IDE files
.vscode/
.idea/
*.swp
*.swo

# OS files
.DS_Store
Thumbs.db

# Logs
*.log
logs/

# Database files
*.db
*.sqlite
*.sqlite3

# Temporary files
*.tmp
*.temp
=======
.hrms
__pycache__
venv/
.DS_Store
>>>>>>> f9d5bc4a
<|MERGE_RESOLUTION|>--- conflicted
+++ resolved
@@ -1,4 +1,3 @@
-<<<<<<< HEAD
 # Environment variables
 .env
 .env.local
@@ -54,10 +53,4 @@
 
 # Temporary files
 *.tmp
-*.temp
-=======
-.hrms
-__pycache__
-venv/
-.DS_Store
->>>>>>> f9d5bc4a
+*.temp