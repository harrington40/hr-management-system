--- conflicted
+++ resolved
@@ -1,6 +1,5 @@
 .hrms
 __pycache__
-<<<<<<< HEAD
 
 # Environment variables
 .env
@@ -57,8 +56,4 @@
 
 # Temporary files
 *.tmp
-*.temp
-=======
-venv/
-.DS_Store
->>>>>>> f9d5bc4a
+*.temp